<a href="https://chat.vercel.ai/">
  <img alt="Next.js 14 and App Router-ready AI chatbot." src="https://chat.vercel.ai/opengraph-image.png">
  <h1 align="center">Next.js AI Chatbot</h1>
</a>

<p align="center">
  An open-source AI chatbot app template built with Next.js, the Vercel AI SDK, OpenAI, and Vercel KV.
</p>

<p align="center">
  <a href="#features"><strong>Features</strong></a> ·
  <a href="#model-providers"><strong>Model Providers</strong></a> ·
  <a href="#deploy-your-own"><strong>Deploy Your Own</strong></a> ·
  <a href="#running-locally"><strong>Running locally</strong></a> ·
  <a href="#authors"><strong>Authors</strong></a>
</p>
<br/>

## Features

- [Next.js](https://nextjs.org) App Router
- React Server Components (RSCs), Suspense, and Server Actions
- [Vercel AI SDK](https://sdk.vercel.ai/docs) for streaming chat UI
<<<<<<< HEAD
- Support for OpenAI (default), Anthropic, Hugging Face, or custom AI chat models and/or LangChain
=======
- Support for OpenAI (default), Anthropic, Cohere, Hugging Face, or custom AI chat models and/or LangChain
- Edge runtime-ready
>>>>>>> f9ce97f4
- [shadcn/ui](https://ui.shadcn.com)
  - Styling with [Tailwind CSS](https://tailwindcss.com)
  - [Radix UI](https://radix-ui.com) for headless component primitives
  - Icons from [Phosphor Icons](https://phosphoricons.com)
- Chat History, rate limiting, and session storage with [Vercel KV](https://vercel.com/storage/kv)
- [NextAuth.js](https://github.com/nextauthjs/next-auth) for authentication

## Model Providers

This template ships with OpenAI `gpt-3.5-turbo` as the default. However, thanks to the [Vercel AI SDK](https://sdk.vercel.ai/docs), you can switch LLM providers to [Anthropic](https://anthropic.com), [Cohere](https://cohere.com/), [Hugging Face](https://huggingface.co), or using [LangChain](https://js.langchain.com) with just a few lines of code.

## Deploy Your Own

You can deploy your own version of the Next.js AI Chatbot to Vercel with one click:

[![Deploy with Vercel](https://vercel.com/button)](https://vercel.com/new/clone?demo-title=Next.js+Chat&demo-description=A+full-featured%2C+hackable+Next.js+AI+chatbot+built+by+Vercel+Labs&demo-url=https%3A%2F%2Fchat.vercel.ai%2F&demo-image=%2F%2Fimages.ctfassets.net%2Fe5382hct74si%2F4aVPvWuTmBvzM5cEdRdqeW%2F4234f9baf160f68ffb385a43c3527645%2FCleanShot_2023-06-16_at_17.09.21.png&project-name=Next.js+Chat&repository-name=nextjs-chat&repository-url=https%3A%2F%2Fgithub.com%2Fvercel-labs%2Fai-chatbot&from=templates&skippable-integrations=1&env=OPENAI_API_KEY%2CAUTH_GITHUB_ID%2CAUTH_GITHUB_SECRET%2CAUTH_SECRET&envDescription=How+to+get+these+env+vars&envLink=https%3A%2F%2Fgithub.com%2Fvercel-labs%2Fai-chatbot%2Fblob%2Fmain%2F.env.example&teamCreateStatus=hidden&stores=[{"type":"kv"}])

## Creating a KV Database Instance

Follow the steps outlined in the [quick start guide](https://vercel.com/docs/storage/vercel-kv/quickstart#create-a-kv-database) provided by Vercel. This guide will assist you in creating and configuring your KV database instance on Vercel, enabling your application to interact with it.

Remember to update your environment variables (`KV_URL`, `KV_REST_API_URL`, `KV_REST_API_TOKEN`, `KV_REST_API_READ_ONLY_TOKEN`) in the `.env` file with the appropriate credentials provided during the KV database setup.

## Running locally

You will need to use the environment variables [defined in `.env.example`](.env.example) to run Next.js AI Chatbot. It's recommended you use [Vercel Environment Variables](https://vercel.com/docs/projects/environment-variables) for this, but a `.env` file is all that is necessary.

> Note: You should not commit your `.env` file or it will expose secrets that will allow others to control access to your various OpenAI and authentication provider accounts.

1. Install Vercel CLI: `npm i -g vercel`
2. Link local instance with Vercel and GitHub accounts (creates `.vercel` directory): `vercel link`
3. Download your environment variables: `vercel env pull`

```bash
pnpm install
pnpm dev
```

Your app template should now be running on [localhost:3000](http://localhost:3000/).

## Authors

This library is created by [Vercel](https://vercel.com) and [Next.js](https://nextjs.org) team members, with contributions from:

- Jared Palmer ([@jaredpalmer](https://twitter.com/jaredpalmer)) - [Vercel](https://vercel.com)
- Shu Ding ([@shuding\_](https://twitter.com/shuding_)) - [Vercel](https://vercel.com)
- shadcn ([@shadcn](https://twitter.com/shadcn)) - [Vercel](https://vercel.com)<|MERGE_RESOLUTION|>--- conflicted
+++ resolved
@@ -21,12 +21,7 @@
 - [Next.js](https://nextjs.org) App Router
 - React Server Components (RSCs), Suspense, and Server Actions
 - [Vercel AI SDK](https://sdk.vercel.ai/docs) for streaming chat UI
-<<<<<<< HEAD
-- Support for OpenAI (default), Anthropic, Hugging Face, or custom AI chat models and/or LangChain
-=======
 - Support for OpenAI (default), Anthropic, Cohere, Hugging Face, or custom AI chat models and/or LangChain
-- Edge runtime-ready
->>>>>>> f9ce97f4
 - [shadcn/ui](https://ui.shadcn.com)
   - Styling with [Tailwind CSS](https://tailwindcss.com)
   - [Radix UI](https://radix-ui.com) for headless component primitives
